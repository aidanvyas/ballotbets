--- conflicted
+++ resolved
@@ -3,13 +3,8 @@
 from apscheduler.triggers.date import DateTrigger
 import psycopg2
 import os
-<<<<<<< HEAD
 from datetime import datetime, timedelta
-from work import do_work  # Importing do_work from work.py
-=======
-from datetime import datetime
 from work import do_work
->>>>>>> 21b734e7
 
 app = Flask(__name__)
 
